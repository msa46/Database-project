from datetime import datetime, date, timedelta
from typing import List, Dict, Any, Optional
from pony.orm import db_session, select, desc, count, avg, commit
import re
import secrets
<<<<<<< HEAD
import logging
import traceback
=======
import random
>>>>>>> 484bb23d

from .models import (
    IngredientType, ExtraType, DeliveryStatus, OrderStatus,
    OrderPizzaRelation, Pizza, Extra, Ingredient, User,
    Customer, Employee, DeliveryPerson, Order, DiscountCode
)

# Configure logging
logger = logging.getLogger(__name__)

class QueryManager:
    """Query manager with examples for ExtraType."""

# -=-=-=-=-=- BASIC MENU QUERIES -=-=-=-=-=- #
    @staticmethod
    @db_session
    def get_extras_by_type(extra_type: ExtraType) -> List[Extra]:
        """Example: Get extras by type."""
        return Extra.select(lambda e: e.type == extra_type)[:]

    @staticmethod
    @db_session
    def get_all_drinks() -> List[Extra]:
        """Example: Get all drink extras."""
        # Fetch all extras and filter in Python due to Pony ORM limitations
        all_extras = list(Extra.select())
        return [e for e in all_extras if e.type == ExtraType.Drink]

    @staticmethod
    @db_session
    def get_all_desserts() -> List[Extra]:
        """Example: Get all dessert extras."""
        # Fetch all extras and filter in Python due to Pony ORM limitations
        all_extras = list(Extra.select())
        return [e for e in all_extras if e.type == ExtraType.Dessert]

    @staticmethod
    @db_session
    def get_all_ingredients() -> List[Ingredient]:
        """Get all ingredients."""
        return list(Ingredient.select()[:])

    @staticmethod
    @db_session
    def get_all_pizzas() -> List[Pizza]:
        """Get all pizzas."""
        return list(Pizza.select()[:])
    
    @staticmethod
    @db_session
    def get_pizzas_paginated(page: int = 1, page_size: int = 10) -> Dict[str, Any]:
        """Get pizzas with pagination.
        
        Args:
            page: Page number (1-based)
            page_size: Number of items per page
            
        Returns:
            Dictionary with pizzas list, pagination info, and total count
        """
        try:
            # Calculate offset
            offset = (page - 1) * page_size
            
            # Get total count
            total_count = Pizza.select().count()
            
            # Get pizzas for the current page
            pizzas = Pizza.select()[offset:offset + page_size][:]
            
            # Calculate pagination info
            total_pages = (total_count + page_size - 1) // page_size  # Ceiling division
            has_next = page < total_pages
            has_prev = page > 1
            
            return {
                "pizzas": pizzas[:],
                "pagination": {
                    "page": page,
                    "page_size": page_size,
                    "total_count": total_count,
                    "total_pages": total_pages,
                    "has_next": has_next,
                    "has_prev": has_prev
                }
            }
        except Exception as e:
            import logging
            logger = logging.getLogger(__name__)
            logger.error(f"Error in get_pizzas_paginated: {str(e)}")
            logger.error(f"Page: {page}, Page size: {page_size}")
            raise
    
    @staticmethod
    @db_session
    def get_vegan_pizzas() -> List[Pizza]:
        """Get all pizzas that are vegan (all ingredients are vegan)."""
        # This is a complex query that needs to be done in two steps due to Pony ORM limitations
        all_pizzas = Pizza.select(lambda p: p.ingredients)[:]
        vegan_pizzas = []
        for pizza in all_pizzas:
            if pizza.ingredients and all(i.type == IngredientType.Vegan for i in list(pizza.ingredients)):
                vegan_pizzas.append(pizza)
        return vegan_pizzas
    
    @staticmethod
    @db_session
    def get_vegetarian_pizzas() -> List[Pizza]:
        """Get all pizzas that are vegetarian (all ingredients are vegan or vegetarian)."""
        # This is a complex query that needs to be done in two steps due to Pony ORM limitations
        all_pizzas = Pizza.select(lambda p: p.ingredients)[:]
        vegetarian_pizzas = []
        for pizza in all_pizzas:
            if pizza.ingredients and all(i.type in [IngredientType.Vegan, IngredientType.Vegetarian] for i in list(pizza.ingredients)):
                vegetarian_pizzas.append(pizza)
        return vegetarian_pizzas

    @staticmethod
    @db_session
    def get_pizza_ingredients(pizza_id: int) -> List[Ingredient]:
        """Get all ingredients for a specific pizza by pizza ID."""
        pizza = Pizza.get(id=pizza_id)
        if not pizza:
            raise ValueError(f"Pizza with id {pizza_id} not found")
        return list(pizza.ingredients)

    @staticmethod
    @db_session
    def calculate_pizza_price(pizza_id: int) -> float:
        """Calculate pizza price: ingredient cost + 40% margin + 9% VAT."""
        pizza = Pizza.get(id=pizza_id)
        if not pizza:
            raise ValueError(f"Pizza with id {pizza_id} not found")
        # Handle case where pizza might have no ingredients
        if not pizza.ingredients:
            return 0.0
        ingredient_cost = sum(ing.price for ing in list(pizza.ingredients))
        with_margin = ingredient_cost * 1.40
        with_vat = with_margin * 1.09
        return round(with_vat, 2)

    @staticmethod
    @db_session
    def count_extras_by_type(extra_type: ExtraType) -> int:
        """Example: Count extras by type."""
        # Fetch all extras and filter in Python due to Pony ORM limitations
        all_extras = list(Extra.select())
        return sum(1 for e in all_extras if e.type == extra_type)

# -=-=-=-=-=- USER QUERIES -=-=-=-=-=- #

    @staticmethod
    @db_session
    def add_user(username: str,
                 email: str,
                 password: str,
                 phone: Optional[str] = None,
                 address: Optional[str] = None,
                 postal_code: Optional[str] = None,
                 birthdate: Optional[date] = None,
                 gender: Optional[str] = None,
                 # Customer specific
                 birthday_order: Optional[bool] = None,
                 loyalty_points: Optional[int] = None,
                 # Employee specific
                 position: Optional[str] = None,
                 salary: Optional[float] = None,
                 # DeliveryPerson specific
                 status: Optional[DeliveryStatus] = None) -> User:
        """Add a new user to the database. The type of user (Customer, Employee, DeliveryPerson, or base User)
        is determined by the parameters provided. Always creates a base User first, then 'updates' to the specific type."""

        # Hash the password first
        password_hash, salt = User.hash_password(password)
        
        # Base user data
        user_data = {
            'username': username,
            'email': email,
            'password_hash': password_hash,
            'salt': salt
        }

        # Add optional base fields
        if phone is not None:
            user_data['phone'] = phone
        if address is not None:
            user_data['address'] = address
        if postal_code is not None:
            user_data['postalCode'] = postal_code
        if birthdate is not None:
            user_data['birthdate'] = birthdate
        if gender is not None:
            user_data['Gender'] = gender

        # Determine user type based on provided parameters
        if status is not None:
            # DeliveryPerson
            user_data['position'] = position or ''
            user_data['salary'] = salary or 0.0
            user_data['status'] = status
            user = DeliveryPerson(**user_data)
        elif position is not None or salary is not None:
            # Employee
            user_data['position'] = position or ''
            user_data['salary'] = salary or 0.0
            user = Employee(**user_data)
        elif birthday_order is not None or loyalty_points is not None:
            # Customer
            user_data['birthday_order'] = birthday_order if birthday_order is not None else False
            user_data['loyalty_points'] = loyalty_points if loyalty_points is not None else 0
            user = Customer(**user_data)
        else:
            # Base User
            user = User(**user_data)

        return user

    @staticmethod
    @db_session
    def remove_user(username: str) -> bool:
        """Remove a user from the database by username. Works for any user type (Customer, Employee, DeliveryPerson, or base User)."""
        user = User.get(username=username)
        if user:
            user.delete()
            commit()
            return True
        return False

    @staticmethod
    @db_session
    def update_user(username: str,
                    email: Optional[str] = None,
                    phone: Optional[str] = None,
                    address: Optional[str] = None,
                    postal_code: Optional[str] = None,
                    birthdate: Optional[date] = None,
                    gender: Optional[str] = None,
                    # Customer specific
                    birthday_order: Optional[bool] = None,
                    loyalty_points: Optional[int] = None,
                    # Employee specific
                    position: Optional[str] = None,
                    salary: Optional[float] = None,
                    # DeliveryPerson specific
                    status: Optional[DeliveryStatus] = None) -> bool:
        """Update a user's information. Works for any user type and updates fields that exist on the user."""
        user = User.get(username=username)
        if not user:
            return False
    
        # Validate and update base fields if provided
        if email is not None:
            # Validate email format
            if not re.match(r'^[a-zA-Z0-9._%+-]+@[a-zA-Z0-9.-]+\.[a-zA-Z]{2,}$', email):
                raise ValueError("Invalid email format")
            # Check uniqueness
            existing = User.get(email=email)
            if existing and existing != user:
                raise ValueError("Email already in use")
            user.email = email
    
        if phone is not None:
            # Validate phone format
            clean = re.sub(r'[^\d+]', '', phone)
            if clean.startswith('+'):
                if not re.match(r'^\+[1-9][0-9]{6,14}$', clean):
                    raise ValueError("Invalid international phone format")
            else:
                if not re.match(r'^[0-9]{10}$', clean):
                    raise ValueError("Domestic phone must be exactly 10 digits")
            user.phone = phone
    
        if address is not None:
            if not address.strip():
                raise ValueError("Address cannot be empty")
            user.address = address
    
        if postal_code is not None:
            if not postal_code.strip():
                raise ValueError("Postal code cannot be empty")
            user.postalCode = postal_code
    
        if birthdate is not None:
            if not isinstance(birthdate, date):
                raise ValueError("Birthdate must be a date object")
            if birthdate > date.today():
                raise ValueError("Birthdate cannot be in the future")
            user.birthdate = birthdate
    
        if gender is not None:
            if not gender.strip():
                raise ValueError("Gender cannot be empty")
            user.Gender = gender
    
        # Validate and update type-specific fields if they exist on the user and are provided
        if hasattr(user, 'birthday_order') and birthday_order is not None:
            if not isinstance(birthday_order, bool):
                raise ValueError("Birthday order must be a boolean")
            user.birthday_order = birthday_order
    
        if hasattr(user, 'loyalty_points') and loyalty_points is not None:
            if not isinstance(loyalty_points, int) or loyalty_points < 0:
                raise ValueError("Loyalty points must be a non-negative integer")
            user.loyalty_points = loyalty_points
    
        if hasattr(user, 'position') and position is not None:
            if not position.strip():
                raise ValueError("Position cannot be empty")
            user.position = position
    
        if hasattr(user, 'salary') and salary is not None:
            if not isinstance(salary, (int, float)) or salary <= 0:
                raise ValueError("Salary must be a positive number")
            user.salary = salary
    
        if hasattr(user, 'status') and status is not None:
            user.status = status
    
        commit()
        return True

# -=-=-=-=-=- ORDER QUERIES -=-=-=-=-=- #
    @staticmethod
    @db_session
    def get_orders_by_user(user_id: int) -> List[Order]:
        """Get all orders for a specific user by user ID."""
        user = User.get(id=user_id)
        if not user:
            return []
        return list(user.orders)
    
    @staticmethod
    @db_session
    def create_order(
                     user_id: int,
                     pizza_quantities: List[List[int]],
                     extra_ids: Optional[List[int]] = None,
                     discount_code: Optional[str] = None,
                     status: OrderStatus = OrderStatus.Pending,
                     created_at: Optional[datetime] = None,
                     delivered_at: Optional[datetime] = None,
                     delivery_person_id: Optional[int] = None,
                     postal_code: Optional[str] = None
                     ) -> Order:
<<<<<<< HEAD
        """Create a new order with proper transaction management and at least one pizza and optional extras."""
        try:
            logger.debug(f"Starting transaction for order creation - user_id: {user_id}")

            # Validate input parameters
            if not user_id:
                raise ValueError("User ID is required")

            if not pizza_quantities or len(pizza_quantities) == 0:
                raise ValueError("At least one pizza is required")

            # Get user
            user = User.get(id=user_id)
            if not user:
                raise ValueError(f"User with id {user_id} not found")

            # Determine postal code
            final_postal_code = postal_code or user.postalCode
            if not final_postal_code:
                raise ValueError("Postal code must be provided or set on the user")

            # Determine created_at
            final_created_at = created_at or datetime.now()

            # Get delivery person if provided
            delivery_person = None
            if delivery_person_id:
                delivery_person = DeliveryPerson.get(id=delivery_person_id)
                if not delivery_person:
                    raise ValueError(f"Delivery person with id {delivery_person_id} not found")

            # Collect all pizza and extra IDs for batch fetching
            pizza_ids = [item[0] for item in pizza_quantities]
            extra_ids_set = set(extra_ids) if extra_ids else set()

            # Fetch all pizzas and extras in single queries
            pizzas = Pizza.select(p for p in Pizza if p.id in pizza_ids) if pizza_ids else []
            extras = Extra.select(e for e in Extra if e.id in extra_ids_set) if extra_ids_set else []

            # Create dictionaries for O(1) lookups
            pizza_dict = {p.id: p for p in pizzas}
            extra_dict = {e.id: e for e in extras}

            # Validate all pizzas exist before creating order
            for pizza_id, quantity in pizza_quantities:
                if pizza_id not in pizza_dict:
                    raise ValueError(f"Pizza with id {pizza_id} not found")
                if quantity < 1:
                    raise ValueError(f"Invalid quantity {quantity} for pizza {pizza_id}. Must be at least 1")

            # Validate all extras exist before creating order
            if extra_ids:
                for extra_id in extra_ids:
                    if extra_id not in extra_dict:
                        raise ValueError(f"Extra with id {extra_id} not found")

            # Create the order
            logger.debug("Creating order entity within transaction")
            order = Order(
                user=user,
                status=status,
                postalCode=final_postal_code,
                created_at=final_created_at,
                delivered_at=delivered_at,
                delivery_person=delivery_person
            )

            # Add pizzas with quantities using dictionary lookup within transaction
            logger.debug(f"Adding {len(pizza_quantities)} pizzas to order")
            for item in pizza_quantities:
                pizza_id, quantity = item
                pizza = pizza_dict.get(pizza_id)
                OrderPizzaRelation(order=order, pizza=pizza, quantity=quantity)

            # Add extras if provided using dictionary lookup within transaction
            if extra_ids:
                logger.debug(f"Adding {len(extra_ids)} extras to order")
                for extra_id in extra_ids:
                    extra = extra_dict.get(extra_id)
                    order.extras.add(extra)

            # Calculate total order amount before applying discount
            total = 0.0

            # Calculate pizza costs
            for item in pizza_quantities:
                pizza_id, quantity = item
                pizza = pizza_dict.get(pizza_id)
                unit_price = QueryManager.calculate_pizza_price(pizza.id)
                total += unit_price * quantity

            # Calculate extra costs
            if extra_ids:
                for extra_id in extra_ids:
                    extra = extra_dict.get(extra_id)
                    total += extra.price

            # Apply discount code if provided
            discount_amount = 0.0
            discount_info = None

            if discount_code:
                logger.debug(f"Processing discount code: {discount_code}")
                # Get discount code details using existing query
                dc_details = QueryManager.get_discount_code_details(discount_code)

                if not dc_details or not dc_details.get('is_valid'):
                    raise ValueError(f"Invalid or expired discount code: {discount_code}")

                dc = DiscountCode.get(code=discount_code)
                if not dc:
                    raise ValueError(f"Discount code not found: {discount_code}")

                # Apply discount based on type
                if dc.percentage == 0.0:
                    # Birthday code: 1 free cheapest pizza + 1 free drink
                    logger.debug("Applying birthday discount (free cheapest pizza + 1 free drink)")

                    # Find cheapest pizza in order
                    cheapest_pizza = None
                    cheapest_price = float('inf')

                    for opr in order.Pizzas:
                        pizza_price = QueryManager.calculate_pizza_price(opr.pizza.id)
                        if pizza_price < cheapest_price:
                            cheapest_price = pizza_price
                            cheapest_pizza = opr

                    # Find free drink (cheapest available drink extra)
                    free_drink = None
                    drink_price = float('inf')

                    for extra in order.extras:
                        if extra.type == ExtraType.Drink and extra.price < drink_price:
                            drink_price = extra.price
                            free_drink = extra

                    # Apply discounts
                    if cheapest_pizza:
                        discount_amount += cheapest_price
                        logger.debug(f"Applied free pizza discount: {cheapest_price}")

                    if free_drink:
                        discount_amount += free_drink.price
                        logger.debug(f"Applied free drink discount: {free_drink.price}")

                    discount_info = {
                        'code': dc.code,
                        'type': 'birthday',
                        'description': '1 free pizza (cheapest) and 1 free drink',
                        'amount': round(discount_amount, 2)
                    }

                else:
                    # Percentage-based discount
                    logger.debug(f"Applying percentage discount: {dc.percentage}%")
                    discount_amount = total * (dc.percentage / 100)
                    discount_info = {
                        'code': dc.code,
                        'type': 'loyalty',
                        'percentage': dc.percentage,
                        'amount': round(discount_amount, 2)
                    }

                # Mark discount code as used if it's a one-time use
                if dc.percentage == 0.0:  # Birthday codes are one-time use
                    dc.used = True
                    dc.used_by = user

            # Commit the transaction
            logger.debug("Committing order creation transaction")
            commit()

            logger.info(f"Order created successfully with ID: {order.id} for user: {user.username}")
            return order

        except Exception as e:
            logger.error(f"Error creating order for user_id {user_id}: {str(e)}")
            logger.error(f"Traceback: {traceback.format_exc()}")
            # Transaction will be automatically rolled back if commit() wasn't called
            raise

    @staticmethod
    @db_session
    def update_order(order_id: int,
                     status: Optional[OrderStatus] = None,
                     delivered_at: Optional[datetime] = None,
                     delivery_person_id: Optional[int] = None,
=======
        """Create a new order with at least one pizza and optional extras, by user ID, with optional discount code and additional order details.
        pizza_quantities should be a list of [pizza_id, quantity] pairs.
        """
        import logging
        logger = logging.getLogger(__name__)
        logger.info(f"Creating order for user_id: {user_id}")
        
        user = User.get(id=user_id)
        if not user:
            raise ValueError(f"User with id {user_id} not found")
        
        logger.info(f"User found: {user.username}")

        # Determine postal code
        final_postal_code = postal_code or user.postalCode
        if not final_postal_code:
            raise ValueError("Postal code must be provided or set on the user")

        # Determine created_at
        final_created_at = created_at or datetime.now()

        # Get delivery person if provided, or automatically assign one
        delivery_person = None
        if delivery_person_id:
            delivery_person = DeliveryPerson.get(id=delivery_person_id)
            if not delivery_person:
                raise ValueError(f"Delivery person with id {delivery_person_id} not found")
        else:
            # Try to find an available delivery person first
            logger.info("Looking for available delivery persons")
            available_dps = QueryManager.get_available_delivery_persons()
            logger.info(f"Found {len(available_dps) if available_dps else 0} available delivery persons")
            if available_dps:
                delivery_person = available_dps[0]
                logger.info(f"Selected delivery person: {delivery_person.username}")
                # Note: We don't update the status here since the order is just being created
                # The status will be updated when the order moves to In_Progress
            else:
                # If no available delivery persons, randomly assign one
                logger.info("No available delivery persons, selecting random one")
                delivery_person = QueryManager.get_random_delivery_person()
                if delivery_person:
                    logger.info(f"Selected random delivery person: {delivery_person.username}")

        if not pizza_quantities:
            raise ValueError("At least one pizza is required")

        # Collect all pizza and extra IDs for batch fetching
        pizza_ids = [item[0] for item in pizza_quantities]
        extra_ids_set = set(extra_ids) if extra_ids else set()

        # Fetch all pizzas and extras in single queries
        logger.info(f"Fetching pizzas with IDs: {pizza_ids}")
        pizzas = Pizza.select(lambda p: p.id in pizza_ids)[:] if pizza_ids else []
        logger.info(f"Found {len(pizzas)} pizzas")
        
        logger.info(f"Fetching extras with IDs: {extra_ids_set}")
        extras = Extra.select(lambda e: e.id in extra_ids_set)[:] if extra_ids_set else []
        logger.info(f"Found {len(extras)} extras")
        
        # Create dictionaries for O(1) lookups
        logger.info("Creating pizza dictionary")
        pizza_dict = {p.id: p for p in list(pizzas)}
        logger.info("Pizza dictionary created")
        
        logger.info("Creating extra dictionary")
        extra_dict = {e.id: e for e in list(extras)}
        logger.info("Extra dictionary created")

        # Create the order
        logger.info("Creating order object")
        order = Order(
            user=user,
            status=status,
            postalCode=final_postal_code,
            created_at=final_created_at,
            delivered_at=delivered_at,
            delivery_person=delivery_person
        )
        logger.info("Order object created")

        # Add pizzas with quantities using dictionary lookup
        logger.info("Adding pizzas to order")
        for item in pizza_quantities:
            pizza_id, quantity = item
            pizza = pizza_dict.get(pizza_id)
            if not pizza:
                raise ValueError(f"Pizza with id {pizza_id} not found")
            OrderPizzaRelation(order=order, pizza=pizza, quantity=quantity)
        logger.info("Pizzas added to order")

        # Add extras if provided using dictionary lookup
        if extra_ids:
            logger.info("Adding extras to order")
            for extra_id in extra_ids:
                extra = extra_dict.get(extra_id)
                if not extra:
                    raise ValueError(f"Extra with id {extra_id} not found")
                order.extras.add(extra)
            logger.info("Extras added to order")

#TODO: Add discount code validation (check existence, validity period, usage)
        logger.info("Committing order to database")
        commit()
        logger.info("Order committed successfully")
        return order

    @staticmethod
    @db_session
    def update_order(order_id: int, 
                     status: Optional[OrderStatus] = None, 
                     delivered_at: Optional[datetime] = None, 
                     delivery_person_id: Optional[int] = None, 
>>>>>>> 484bb23d
                     postal_code: Optional[str] = None
                     ) -> Order:
        """Update an existing order's details with proper transaction management."""
        try:
            logger.debug(f"Starting transaction for order update - order_id: {order_id}")

            # Validate input parameters
            if not order_id:
                raise ValueError("Order ID is required")

            # Get and validate order exists
            order = Order.get(id=order_id)
            if not order:
                raise ValueError(f"Order with id {order_id} not found")

            # Validate delivery person if provided
            if delivery_person_id is not None:
                delivery_person = DeliveryPerson.get(id=delivery_person_id)
                if not delivery_person:
                    raise ValueError(f"Delivery person with id {delivery_person_id} not found")

            # Update order fields within transaction
            logger.debug("Updating order fields within transaction")
            if status is not None:
                order.status = status
                # Automatically set delivered_at if status is Delivered and not set
                if status == OrderStatus.Delivered and order.delivered_at is None:
                    order.delivered_at = datetime.now()

            if delivered_at is not None:
                order.delivered_at = delivered_at

            if delivery_person_id is not None:
                delivery_person = DeliveryPerson.get(id=delivery_person_id)
                order.delivery_person = delivery_person

            if postal_code is not None:
                if not postal_code.strip():
                    raise ValueError("Postal code cannot be empty")
                order.postalCode = postal_code

            # Commit the transaction
            logger.debug("Committing order update transaction")
            commit()

            logger.info(f"Order {order_id} updated successfully")
            return order

        except Exception as e:
            logger.error(f"Error updating order {order_id}: {str(e)}")
            logger.error(f"Traceback: {traceback.format_exc()}")
            # Transaction will be automatically rolled back if commit() wasn't called
            raise
    
    @staticmethod
    @db_session
    def delete_order(order_id: int) -> bool:
        """Delete an order from the database with proper transaction management."""
        try:
            logger.debug(f"Starting transaction for order deletion - order_id: {order_id}")

            # Validate input parameters
            if not order_id:
                raise ValueError("Order ID is required")

            # Get and validate order exists
            order = Order.get(id=order_id)
            if not order:
                logger.warning(f"Order with id {order_id} not found for deletion")
                return False

            # Delete the order (this will cascade to OrderPizzaRelation and extras relationships)
            logger.debug("Deleting order within transaction")
            order.delete()

            # Commit the transaction
            logger.debug("Committing order deletion transaction")
            commit()

<<<<<<< HEAD
            logger.info(f"Order {order_id} deleted successfully")
            return True

        except Exception as e:
            logger.error(f"Error deleting order {order_id}: {str(e)}")
            logger.error(f"Traceback: {traceback.format_exc()}")
            # Transaction will be automatically rolled back if commit() wasn't called
            raise
=======
        commit()
        return order
    
    @staticmethod
    @db_session
    def delete_order(order_id: int) -> bool:
        """Delete an order from the database by order ID."""
        order = Order.get(id=order_id)
        if not order:
            return False
        order.delete()
        commit()
        return True
>>>>>>> 484bb23d
    
    @staticmethod
    @db_session
    def get_order_confirmation(order_id: int) -> Optional[Dict[str, Any]]:
        """Get order confirmation details including total price and itemized list with prices."""
        order = Order.get(id=order_id)
        if not order:
            return None

        items = []
        total = 0.0

        # Calculate pizza costs
        for opr in list(order.pizza_relations):
            unit_price = QueryManager.calculate_pizza_price(opr.pizza.id)
            subtotal = unit_price * opr.quantity
            total += subtotal
            items.append({
                'type': 'pizza',
                'name': opr.pizza.name,
                'quantity': opr.quantity,
                'unit_price': round(unit_price, 2),
                'subtotal': round(subtotal, 2)
            })

        # Calculate extra costs
        for extra in list(order.extras):
            total += extra.price
            items.append({
                'type': 'extra',
                'name': extra.name,
                'quantity': 1,
                'unit_price': round(extra.price, 2),
                'subtotal': round(extra.price, 2)
            })
            
        # Apply discount if applicable
        discount_info = None
        if order.user.discount_code:
            dc = order.user.discount_code

            if dc.percentage == 0.0:
                # Birthday code: 1 free cheapest pizza + 1 free drink
                discount_amount = 0.0

                # Find cheapest pizza in order
                cheapest_pizza_price = float('inf')
                for opr in order.Pizzas:
                    pizza_price = QueryManager.calculate_pizza_price(opr.pizza.id)
                    cheapest_pizza_price = min(cheapest_pizza_price, pizza_price)

                # Find cheapest drink in order
                cheapest_drink_price = float('inf')
                for extra in order.extras:
                    if extra.type == ExtraType.Drink:
                        cheapest_drink_price = min(cheapest_drink_price, extra.price)

                # Apply discounts
                if cheapest_pizza_price != float('inf'):
                    discount_amount += cheapest_pizza_price
                if cheapest_drink_price != float('inf'):
                    discount_amount += cheapest_drink_price

                discount_info = {
                    'code': dc.code,
                    'type': 'birthday',
                    'description': '1 free pizza (cheapest) and 1 free drink',
                    'amount': round(discount_amount, 2)
                }

            else:
                # Percentage-based discount
                discount_amount = total * (dc.percentage / 100)
                discount_info = {
                    'code': dc.code,
                    'type': 'loyalty',
                    'percentage': dc.percentage,
                    'amount': round(discount_amount, 2)
                }

        return {
            'total_price': round(total, 2),
            'items': items,
            'discount': discount_info
        }

# -=-=-=-=-=- LOYALTY QUERIES -=-=-=-=-=- #

    @staticmethod
    @db_session
    def process_loyalty_points(user_id: int) -> Optional[DiscountCode]:
        """Process loyalty points after an order is completed with proper transaction management.
        Increments loyalty points for customers. If points reach 10,
        resets to 0 and creates a 10% discount code valid for 1 month."""
<<<<<<< HEAD
        try:
            logger.debug(f"Starting transaction for loyalty points processing - user_id: {user_id}")

            # Validate input parameters
            if not user_id:
                raise ValueError("User ID is required")

            # Get and validate user
            user = User.get(id=user_id)
            if not user:
                raise ValueError(f"User with id {user_id} not found")

            if not isinstance(user, Customer):
                logger.info(f"User {user_id} is not a customer, skipping loyalty points processing")
                return None

            # Process loyalty points within transaction
            logger.debug(f"Processing loyalty points for customer {user.username}")
            user.loyalty_points += 1

            discount_code = None
            if user.loyalty_points >= 10:
                logger.debug("Customer reached 10 loyalty points, creating discount code")
                now = datetime.now()
                valid_until = now + timedelta(days=30)
                code = secrets.token_hex(8).upper()

                dc = DiscountCode(
                    code=code,
                    percentage=10.0,
                    valid_until=valid_until,
                    valid_from=now,
                    used=False
                )
                user.loyalty_points = 0
                discount_code = dc

            # Commit the transaction
            logger.debug("Committing loyalty points processing transaction")
            commit()

            if discount_code:
                logger.info(f"Created discount code {code} for customer {user.username}")
            else:
                logger.info(f"Incremented loyalty points for customer {user.username}")

            return discount_code

        except Exception as e:
            logger.error(f"Error processing loyalty points for user {user_id}: {str(e)}")
            logger.error(f"Traceback: {traceback.format_exc()}")
            # Transaction will be automatically rolled back if commit() wasn't called
            raise
=======
        user = User.get(id=user_id)
        if not user or not isinstance(user, Customer):
            return None

        # Increment points
        user.loyalty_points += 1
        
        # Check if points reached 10 after increment
        if user.loyalty_points >= 10:
            # Create discount code
            now = datetime.now()
            valid_until = now + timedelta(days=30)
            code = secrets.token_hex(8).upper()
            dc = DiscountCode(
                code=code,
                percentage=10.0,
                valid_until=valid_until,
                valid_from=now,
                used=False
            )
            # Reset points to 0
            user.loyalty_points = 0
            commit()
            return dc
        
        # Points are less than 10, just commit the increment
        commit()
        return None
>>>>>>> 484bb23d

#PLEASE NOTE THAT: when precentage is 0.0, this means that its a birthday code. This would mean that you get 1 free pizza (cheapest) and 1 free drink
    @staticmethod
    @db_session
    def process_birthday_discounts() -> List[DiscountCode]:
        """Process birthday discounts at the start of each day.
        Finds customers with birthday today and creates discount codes
        for 1 free pizza and 1 free drink (percentage set to 0, special handling required)."""
        today = date.today()
        # Get all customers and filter in Python due to Pony ORM limitations
        all_customers = Customer.select()[:]
        birthday_customers = []
        for c in all_customers:
            if c.birthdate and c.birthdate.month == today.month and c.birthdate.day == today.day:
                birthday_customers.append(c)
        discount_codes = []
        for customer in birthday_customers:
            now = datetime.now()
            valid_until = now + timedelta(days=7)
            code = secrets.token_hex(8).upper()
            dc = DiscountCode(
                code=code,
                percentage=0.0,  # Special case: free pizza and drink, not percentage-based
                valid_until=valid_until,
                valid_from=now,
                used=False
            )
            discount_codes.append(dc)
        commit()
        return discount_codes

    @staticmethod
    @db_session
    def get_discount_code_details(code: str) -> Optional[Dict[str, Any]]:
        """Get detailed information about a discount code."""
        dc = DiscountCode.get(code=code)
        if not dc:
            return None

        now = datetime.now()
        is_valid = (not dc.used and
                   (dc.valid_from is None or dc.valid_from <= now) and
                   dc.valid_until >= now)

        details = {
            'code': dc.code,
            'percentage': dc.percentage,
            'valid_from': dc.valid_from,
            'valid_until': dc.valid_until,
            'used': dc.used,
            'used_by': dc.used_by.username if dc.used_by else None,
            'is_valid': is_valid
        }

        # Determine discount type
        if dc.percentage == 0.0:
            details['type'] = 'birthday'
            details['description'] = '1 free pizza (cheapest) and 1 free drink'
        elif dc.percentage == 10.0:
            details['type'] = 'loyalty'
            details['description'] = '10% off next order'
        else:
            details['type'] = 'general'
            details['description'] = f'{dc.percentage}% off'

        return details

# -=-=-=-=-=- DELIVERY QUERIES -=-=-=-=-=- #

    @staticmethod
    @db_session
    def get_available_delivery_persons() -> List[DeliveryPerson]:
        """Get all delivery persons who are currently available for assignments."""
        import logging
        logger = logging.getLogger(__name__)
        logger.info("Getting available delivery persons")
        # Fetch all delivery persons and filter in Python due to Pony ORM limitations
        all_delivery_persons = list(DeliveryPerson.select()[:])
        available_delivery_persons = [dp for dp in all_delivery_persons if dp.status == DeliveryStatus.Available]
        logger.info(f"Found {len(available_delivery_persons)} available delivery persons")
        return available_delivery_persons
        
    @staticmethod
    @db_session
    def update_delivery_person_status(delivery_person_id: int, new_status: DeliveryStatus) -> DeliveryPerson:
        """Update the status of a delivery person."""
        dp = DeliveryPerson.get(id=delivery_person_id)
        if not dp:
            raise ValueError(f"Delivery person with id {delivery_person_id} not found")
        dp.status = new_status
        commit()
        return dp
    
    @staticmethod
    @db_session
    def assign_delivery_person_to_order(order_id: int) -> Optional[Dict[str, Any]]:
        """Assign an available delivery person to an order with proper transaction management.
        Returns a dict with order_id and delivery_person_id if assignment was successful,
        None if no suitable delivery person found."""
<<<<<<< HEAD
        try:
            logger.debug(f"Starting transaction for delivery person assignment - order_id: {order_id}")

            # Validate input parameters
            if not order_id:
                raise ValueError("Order ID is required")

            # Get and validate order exists
            order = Order.get(id=order_id)
            if not order:
                raise ValueError(f"Order with id {order_id} not found")

            # Validate order state for assignment
            if order.delivery_person:
                raise ValueError("Order already has a delivery person assigned")

            if order.status != OrderStatus.In_Progress:
                raise ValueError("Order must be in progress to assign delivery person")

            # Find available delivery persons using the dedicated query
            logger.debug("Finding available delivery persons")
            available_dps = QueryManager.get_available_delivery_persons()
            if not available_dps:
                logger.info(f"No available delivery persons for order {order_id}")
                return None  # No available delivery person

            # Assign the first available delivery person within the same transaction
            logger.debug(f"Assigning delivery person {available_dps[0].id} to order {order_id}")
            dp = available_dps[0]
            order.delivery_person = dp
            dp.status = DeliveryStatus.On_Delivery

            # Commit the transaction
            logger.debug("Committing delivery person assignment transaction")
            commit()

            logger.info(f"Successfully assigned delivery person {dp.id} to order {order_id}")
            return {'order_id': order_id, 'delivery_person_id': dp.id}

        except Exception as e:
            logger.error(f"Error assigning delivery person to order {order_id}: {str(e)}")
            logger.error(f"Traceback: {traceback.format_exc()}")
            # Transaction will be automatically rolled back if commit() wasn't called
            raise
=======
        order = Order.get(id=order_id)
        if not order:
            raise ValueError(f"Order with id {order_id} not found")
        if order.delivery_person:
            raise ValueError("Order already has a delivery person assigned")
        if order.status != OrderStatus.In_Progress:
            raise ValueError("Order must be in progress to assign delivery person")

        # Find available delivery persons using the dedicated query
        available_dps = QueryManager.get_available_delivery_persons()
        if not available_dps:
            return None  # No available delivery person

        # Sort by ID to ensure consistent selection
        available_dps.sort(key=lambda dp: dp.id)
        
        # Assign the first available delivery person
        dp = available_dps[0]
        order.delivery_person = dp
        dp.status = DeliveryStatus.On_Delivery
        commit()
        return {'order_id': order_id, 'delivery_person_id': dp.id}
>>>>>>> 484bb23d
    
    @staticmethod
    @db_session
    def get_random_delivery_person() -> Optional[DeliveryPerson]:
        """Get a random delivery person from all delivery persons in the database.
        
        Returns:
            A random delivery person if any exist, None otherwise
        """
        import logging
        logger = logging.getLogger(__name__)
        logger.info("Getting random delivery person")
        all_delivery_persons = list(DeliveryPerson.select()[:])
        logger.info(f"Found {len(all_delivery_persons)} total delivery persons")
        if not all_delivery_persons:
            logger.info("No delivery persons found")
            return None
        selected = random.choice(all_delivery_persons)
        logger.info(f"Selected random delivery person: {selected.username}")
        return selected
    
    @staticmethod
    @db_session
    def create_multiple_pizza_order(
        user_id: int,
        pizza_quantities: List[List[int]],
        extra_ids: Optional[List[int]] = None,
        discount_code: Optional[str] = None,
        postal_code: Optional[str] = None
    ) -> Order:
        """Create a new order with multiple pizzas, validating stock and automatically assigning delivery person.
        
        Args:
            user_id: ID of the user placing the order
            pizza_quantities: List of [pizza_id, quantity] pairs
            extra_ids: Optional list of extra IDs to include
            discount_code: Optional discount code to apply
            postal_code: Optional postal code for delivery
            
        Returns:
            The created Order object
            
        Raises:
            ValueError: If user not found, insufficient stock, or invalid pizza IDs
        """
        import logging
        logger = logging.getLogger(__name__)
        
        # Validate user exists
        user = User.get(id=user_id)
        if not user:
            raise ValueError(f"User with id {user_id} not found")
        
        # Determine postal code
        final_postal_code = postal_code or user.postalCode
        if not final_postal_code:
            raise ValueError("Postal code must be provided or set on the user")
        
        if not pizza_quantities:
            raise ValueError("At least one pizza is required")
        
        # Collect all pizza IDs for batch fetching
        pizza_ids = [item[0] for item in pizza_quantities]
        
        # Fetch all pizzas in a single query
        pizzas = list(Pizza.select(lambda p: p.id in pizza_ids)[:]) if pizza_ids else []
        
        # Create dictionary for O(1) lookups
        pizza_dict = {p.id: p for p in list(pizzas)}
        
        # Validate all pizzas exist and check stock
        for item in pizza_quantities:
            pizza_id, quantity = item
            pizza = pizza_dict.get(pizza_id)
            if not pizza:
                raise ValueError(f"Pizza with id {pizza_id} not found")
            
            if quantity <= 0:
                raise ValueError(f"Quantity for pizza {pizza_id} must be positive")
            
            if pizza.stock < quantity:
                raise ValueError(f"Insufficient stock for pizza '{pizza.name}'. Available: {pizza.stock}, Requested: {quantity}")
        
        # Find available delivery person or get random one
        delivery_person = None
        available_dps = QueryManager.get_available_delivery_persons()
        
        if available_dps:
            delivery_person = available_dps[0]
            logger.info(f"Assigned available delivery person: {delivery_person.username}")
        else:
            delivery_person = QueryManager.get_random_delivery_person()
            if delivery_person:
                logger.info(f"No available delivery persons, randomly assigned: {delivery_person.username}")
            else:
                logger.warning("No delivery persons available in the system")
        
        # Create the order
        order = Order(
            user=user,
            status=OrderStatus.Pending,
            postalCode=final_postal_code,
            created_at=datetime.now(),
            delivery_person=delivery_person
        )
        
        # Add pizzas with quantities and update stock
        for item in pizza_quantities:
            pizza_id, quantity = item
            pizza = pizza_dict.get(pizza_id)
            
            # Create the pizza relation
            OrderPizzaRelation(order=order, pizza=pizza, quantity=quantity)
            
            # Update stock
            pizza.stock -= quantity
            logger.info(f"Updated stock for pizza '{pizza.name}': {pizza.stock + quantity} -> {pizza.stock}")
        
        # Add extras if provided
        if extra_ids:
            extra_ids_set = set(extra_ids)
            extras = list(Extra.select(lambda e: e.id in extra_ids_set)[:]) if extra_ids_set else []
            extra_dict = {e.id: e for e in list(extras)}
            
            for extra_id in extra_ids:
                extra = extra_dict.get(extra_id)
                if not extra:
                    raise ValueError(f"Extra with id {extra_id} not found")
                order.extras.add(extra)
        
        # Update delivery person status if they were available
        if delivery_person and delivery_person.status == DeliveryStatus.Available:
            delivery_person.status = DeliveryStatus.On_Delivery
            logger.info(f"Updated delivery person {delivery_person.username} status to On_Delivery")
        
        # TODO: Apply discount code validation if provided
        if discount_code:
            logger.info(f"Discount code provided: {discount_code} (validation not implemented)")
        
        commit()
        return order
    
    # Optional: List undelivered or delayed orders
 
# -=-=-=-=-=- STAFF QUERIES -=-=-=-=-=- #
    # Add/remove staff order (if they are able to order pizza)
    # (OPTIONAL: Create earnings report, filtered by Driver workload, ingredients usage and costing)
    
# Sum of earnings:
    @staticmethod
    @db_session
    def get_earnings_by_gender(gender: str) -> float:
        """Get total earnings (salaries) for employees filtered by gender."""
        return sum(e.salary for e in list(Employee.select()[:]) if e.Gender == gender)

    @staticmethod
    @db_session
    def get_earnings_by_age_group(min_age: int, max_age: int) -> float:
        """Get total earnings (salaries) for employees filtered by age group."""
        today = date.today()
        return float(sum(e.salary for e in list(Employee.select()[:])
                   if e.birthdate and (today.year - e.birthdate.year) >= min_age
                   and (today.year - e.birthdate.year) <= max_age))

    @staticmethod
    @db_session
    def get_earnings_by_postal_code(postal_code: str) -> float:
        """Get total earnings (salaries) for employees filtered by postal code."""
        return sum(e.salary for e in list(Employee.select()[:]) if e.postalCode == postal_code)

# Average of earnings:
    @staticmethod
    @db_session
    def get_average_salary_by_gender(gender: str) -> float:
        """Get average salary for employees filtered by gender."""
        # Get all employees and calculate average in Python due to Pony ORM limitations
        employees = list(Employee.select()[:])
        filtered_employees = [e for e in employees if e.Gender == gender]
        if not filtered_employees:
            return 0.0
        return sum(e.salary for e in filtered_employees) / len(filtered_employees)

    @staticmethod
    @db_session
    def get_average_salary_by_age_group(min_age: int, max_age: int) -> float:
        """Get average salary for employees filtered by age group."""
        today = date.today()
        # Get all employees and calculate average in Python due to Pony ORM limitations
        employees = Employee.select()[:]
        filtered_employees = []
        for e in employees:
            if e.birthdate:
                age = today.year - e.birthdate.year
                if min_age <= age <= max_age:
                    filtered_employees.append(e)
        if not filtered_employees:
            return 0.0
        return sum(e.salary for e in filtered_employees) / len(filtered_employees)

    @staticmethod
    @db_session
    def get_average_salary_by_postal_code(postal_code: str) -> float:
        """Get average salary for employees filtered by postal code."""
        # Get all employees and calculate average in Python due to Pony ORM limitations
        employees = list(Employee.select()[:])
        filtered_employees = [e for e in employees if e.postalCode == postal_code]
        if not filtered_employees:
            return 0.0
        return sum(e.salary for e in filtered_employees) / len(filtered_employees)


# -=-=-=-=-=- REPORT QUERIES -=-=-=-=-=- #

    @staticmethod
    @db_session
    def get_undelivered_customer_orders() -> List[Order]:
        """Get all undelivered orders placed by customers."""
        # Get all orders and filter in Python due to Pony ORM limitations
        all_orders = Order.select()[:]
        customer_orders = []
        for o in all_orders:
            if isinstance(o.user, Customer) and o.status in [OrderStatus.Pending, OrderStatus.In_Progress]:
                customer_orders.append(o)
        return customer_orders

    @staticmethod
    @db_session
    def get_undelivered_staff_orders() -> List[Order]:
        """Get all undelivered orders placed by staff (employees)."""
        # Get all orders and filter in Python due to Pony ORM limitations
        all_orders = Order.select()[:]
        staff_orders = []
        for o in all_orders:
            if isinstance(o.user, Employee) and o.status in [OrderStatus.Pending, OrderStatus.In_Progress]:
                staff_orders.append(o)
        return staff_orders
    
    @staticmethod
    @db_session
    def get_top_3_pizzas_past_month() -> List[Dict[str, Any]]:
        """Get the top 3 pizzas sold in the past month by quantity."""
        past_month = datetime.now() - timedelta(days=30)
<<<<<<< HEAD
        top_pizzas = select((p, sum(opr.quantity)) for p in Pizza
                           for opr in p.order
                           if opr.order.created_at >= past_month) \
                           .order_by(-2)[:3]
        return [{'pizza': p, 'total_quantity': qty} for p, qty in top_pizzas]
=======
        # Get all orders and filter in Python due to Pony ORM limitations
        all_orders = Order.select()[:]
        filtered_orders = []
        for o in all_orders:
            if o.created_at >= past_month:
                filtered_orders.append(o)
        pizza_quantities = {}
        
        for order in filtered_orders:
            for opr in list(order.pizza_relations):
                pizza_id = opr.pizza.id
                if pizza_id not in pizza_quantities:
                    pizza_quantities[pizza_id] = {'pizza': opr.pizza, 'quantity': 0}
                pizza_quantities[pizza_id]['quantity'] += opr.quantity
        
        # Sort by quantity and get top 3
        sorted_pizzas = sorted(pizza_quantities.values(), key=lambda x: x['quantity'], reverse=True)[:3]
        return [{'pizza': item['pizza'], 'total_quantity': item['quantity']} for item in sorted_pizzas]
>>>>>>> 484bb23d
<|MERGE_RESOLUTION|>--- conflicted
+++ resolved
@@ -3,12 +3,9 @@
 from pony.orm import db_session, select, desc, count, avg, commit
 import re
 import secrets
-<<<<<<< HEAD
 import logging
 import traceback
-=======
 import random
->>>>>>> 484bb23d
 
 from .models import (
     IngredientType, ExtraType, DeliveryStatus, OrderStatus,
@@ -354,7 +351,6 @@
                      delivery_person_id: Optional[int] = None,
                      postal_code: Optional[str] = None
                      ) -> Order:
-<<<<<<< HEAD
         """Create a new order with proper transaction management and at least one pizza and optional extras."""
         try:
             logger.debug(f"Starting transaction for order creation - user_id: {user_id}")
@@ -543,121 +539,6 @@
                      status: Optional[OrderStatus] = None,
                      delivered_at: Optional[datetime] = None,
                      delivery_person_id: Optional[int] = None,
-=======
-        """Create a new order with at least one pizza and optional extras, by user ID, with optional discount code and additional order details.
-        pizza_quantities should be a list of [pizza_id, quantity] pairs.
-        """
-        import logging
-        logger = logging.getLogger(__name__)
-        logger.info(f"Creating order for user_id: {user_id}")
-        
-        user = User.get(id=user_id)
-        if not user:
-            raise ValueError(f"User with id {user_id} not found")
-        
-        logger.info(f"User found: {user.username}")
-
-        # Determine postal code
-        final_postal_code = postal_code or user.postalCode
-        if not final_postal_code:
-            raise ValueError("Postal code must be provided or set on the user")
-
-        # Determine created_at
-        final_created_at = created_at or datetime.now()
-
-        # Get delivery person if provided, or automatically assign one
-        delivery_person = None
-        if delivery_person_id:
-            delivery_person = DeliveryPerson.get(id=delivery_person_id)
-            if not delivery_person:
-                raise ValueError(f"Delivery person with id {delivery_person_id} not found")
-        else:
-            # Try to find an available delivery person first
-            logger.info("Looking for available delivery persons")
-            available_dps = QueryManager.get_available_delivery_persons()
-            logger.info(f"Found {len(available_dps) if available_dps else 0} available delivery persons")
-            if available_dps:
-                delivery_person = available_dps[0]
-                logger.info(f"Selected delivery person: {delivery_person.username}")
-                # Note: We don't update the status here since the order is just being created
-                # The status will be updated when the order moves to In_Progress
-            else:
-                # If no available delivery persons, randomly assign one
-                logger.info("No available delivery persons, selecting random one")
-                delivery_person = QueryManager.get_random_delivery_person()
-                if delivery_person:
-                    logger.info(f"Selected random delivery person: {delivery_person.username}")
-
-        if not pizza_quantities:
-            raise ValueError("At least one pizza is required")
-
-        # Collect all pizza and extra IDs for batch fetching
-        pizza_ids = [item[0] for item in pizza_quantities]
-        extra_ids_set = set(extra_ids) if extra_ids else set()
-
-        # Fetch all pizzas and extras in single queries
-        logger.info(f"Fetching pizzas with IDs: {pizza_ids}")
-        pizzas = Pizza.select(lambda p: p.id in pizza_ids)[:] if pizza_ids else []
-        logger.info(f"Found {len(pizzas)} pizzas")
-        
-        logger.info(f"Fetching extras with IDs: {extra_ids_set}")
-        extras = Extra.select(lambda e: e.id in extra_ids_set)[:] if extra_ids_set else []
-        logger.info(f"Found {len(extras)} extras")
-        
-        # Create dictionaries for O(1) lookups
-        logger.info("Creating pizza dictionary")
-        pizza_dict = {p.id: p for p in list(pizzas)}
-        logger.info("Pizza dictionary created")
-        
-        logger.info("Creating extra dictionary")
-        extra_dict = {e.id: e for e in list(extras)}
-        logger.info("Extra dictionary created")
-
-        # Create the order
-        logger.info("Creating order object")
-        order = Order(
-            user=user,
-            status=status,
-            postalCode=final_postal_code,
-            created_at=final_created_at,
-            delivered_at=delivered_at,
-            delivery_person=delivery_person
-        )
-        logger.info("Order object created")
-
-        # Add pizzas with quantities using dictionary lookup
-        logger.info("Adding pizzas to order")
-        for item in pizza_quantities:
-            pizza_id, quantity = item
-            pizza = pizza_dict.get(pizza_id)
-            if not pizza:
-                raise ValueError(f"Pizza with id {pizza_id} not found")
-            OrderPizzaRelation(order=order, pizza=pizza, quantity=quantity)
-        logger.info("Pizzas added to order")
-
-        # Add extras if provided using dictionary lookup
-        if extra_ids:
-            logger.info("Adding extras to order")
-            for extra_id in extra_ids:
-                extra = extra_dict.get(extra_id)
-                if not extra:
-                    raise ValueError(f"Extra with id {extra_id} not found")
-                order.extras.add(extra)
-            logger.info("Extras added to order")
-
-#TODO: Add discount code validation (check existence, validity period, usage)
-        logger.info("Committing order to database")
-        commit()
-        logger.info("Order committed successfully")
-        return order
-
-    @staticmethod
-    @db_session
-    def update_order(order_id: int, 
-                     status: Optional[OrderStatus] = None, 
-                     delivered_at: Optional[datetime] = None, 
-                     delivery_person_id: Optional[int] = None, 
->>>>>>> 484bb23d
                      postal_code: Optional[str] = None
                      ) -> Order:
         """Update an existing order's details with proper transaction management."""
@@ -737,7 +618,6 @@
             logger.debug("Committing order deletion transaction")
             commit()
 
-<<<<<<< HEAD
             logger.info(f"Order {order_id} deleted successfully")
             return True
 
@@ -746,7 +626,6 @@
             logger.error(f"Traceback: {traceback.format_exc()}")
             # Transaction will be automatically rolled back if commit() wasn't called
             raise
-=======
         commit()
         return order
     
@@ -760,7 +639,6 @@
         order.delete()
         commit()
         return True
->>>>>>> 484bb23d
     
     @staticmethod
     @db_session
@@ -855,7 +733,6 @@
         """Process loyalty points after an order is completed with proper transaction management.
         Increments loyalty points for customers. If points reach 10,
         resets to 0 and creates a 10% discount code valid for 1 month."""
-<<<<<<< HEAD
         try:
             logger.debug(f"Starting transaction for loyalty points processing - user_id: {user_id}")
 
@@ -909,36 +786,6 @@
             logger.error(f"Traceback: {traceback.format_exc()}")
             # Transaction will be automatically rolled back if commit() wasn't called
             raise
-=======
-        user = User.get(id=user_id)
-        if not user or not isinstance(user, Customer):
-            return None
-
-        # Increment points
-        user.loyalty_points += 1
-        
-        # Check if points reached 10 after increment
-        if user.loyalty_points >= 10:
-            # Create discount code
-            now = datetime.now()
-            valid_until = now + timedelta(days=30)
-            code = secrets.token_hex(8).upper()
-            dc = DiscountCode(
-                code=code,
-                percentage=10.0,
-                valid_until=valid_until,
-                valid_from=now,
-                used=False
-            )
-            # Reset points to 0
-            user.loyalty_points = 0
-            commit()
-            return dc
-        
-        # Points are less than 10, just commit the increment
-        commit()
-        return None
->>>>>>> 484bb23d
 
 #PLEASE NOTE THAT: when precentage is 0.0, this means that its a birthday code. This would mean that you get 1 free pizza (cheapest) and 1 free drink
     @staticmethod
@@ -1038,7 +885,6 @@
         """Assign an available delivery person to an order with proper transaction management.
         Returns a dict with order_id and delivery_person_id if assignment was successful,
         None if no suitable delivery person found."""
-<<<<<<< HEAD
         try:
             logger.debug(f"Starting transaction for delivery person assignment - order_id: {order_id}")
 
@@ -1083,30 +929,6 @@
             logger.error(f"Traceback: {traceback.format_exc()}")
             # Transaction will be automatically rolled back if commit() wasn't called
             raise
-=======
-        order = Order.get(id=order_id)
-        if not order:
-            raise ValueError(f"Order with id {order_id} not found")
-        if order.delivery_person:
-            raise ValueError("Order already has a delivery person assigned")
-        if order.status != OrderStatus.In_Progress:
-            raise ValueError("Order must be in progress to assign delivery person")
-
-        # Find available delivery persons using the dedicated query
-        available_dps = QueryManager.get_available_delivery_persons()
-        if not available_dps:
-            return None  # No available delivery person
-
-        # Sort by ID to ensure consistent selection
-        available_dps.sort(key=lambda dp: dp.id)
-        
-        # Assign the first available delivery person
-        dp = available_dps[0]
-        order.delivery_person = dp
-        dp.status = DeliveryStatus.On_Delivery
-        commit()
-        return {'order_id': order_id, 'delivery_person_id': dp.id}
->>>>>>> 484bb23d
     
     @staticmethod
     @db_session
@@ -1349,29 +1171,8 @@
     def get_top_3_pizzas_past_month() -> List[Dict[str, Any]]:
         """Get the top 3 pizzas sold in the past month by quantity."""
         past_month = datetime.now() - timedelta(days=30)
-<<<<<<< HEAD
         top_pizzas = select((p, sum(opr.quantity)) for p in Pizza
                            for opr in p.order
                            if opr.order.created_at >= past_month) \
                            .order_by(-2)[:3]
-        return [{'pizza': p, 'total_quantity': qty} for p, qty in top_pizzas]
-=======
-        # Get all orders and filter in Python due to Pony ORM limitations
-        all_orders = Order.select()[:]
-        filtered_orders = []
-        for o in all_orders:
-            if o.created_at >= past_month:
-                filtered_orders.append(o)
-        pizza_quantities = {}
-        
-        for order in filtered_orders:
-            for opr in list(order.pizza_relations):
-                pizza_id = opr.pizza.id
-                if pizza_id not in pizza_quantities:
-                    pizza_quantities[pizza_id] = {'pizza': opr.pizza, 'quantity': 0}
-                pizza_quantities[pizza_id]['quantity'] += opr.quantity
-        
-        # Sort by quantity and get top 3
-        sorted_pizzas = sorted(pizza_quantities.values(), key=lambda x: x['quantity'], reverse=True)[:3]
-        return [{'pizza': item['pizza'], 'total_quantity': item['quantity']} for item in sorted_pizzas]
->>>>>>> 484bb23d
+        return [{'pizza': p, 'total_quantity': qty} for p, qty in top_pizzas]